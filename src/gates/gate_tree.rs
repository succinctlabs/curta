--- conflicted
+++ resolved
@@ -224,13 +224,10 @@
     use log::info;
 
     use super::*;
-<<<<<<< HEAD
-    use crate::gates::arithmetic::ArithmeticExtensionGate;
-=======
     use crate::field::goldilocks_field::GoldilocksField;
     use crate::gadgets::interpolation::InterpolationGate;
     use crate::gates::arithmetic_extension::ArithmeticExtensionGate;
->>>>>>> 357eea8d
+    use crate::gates::arithmetic::ArithmeticExtensionGate;
     use crate::gates::base_sum::BaseSumGate;
     use crate::gates::constant::ConstantGate;
     use crate::gates::gmimc::GMiMCGate;
