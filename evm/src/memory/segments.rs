#[allow(dead_code)]
#[derive(Copy, Clone, Eq, PartialEq, Hash, Ord, PartialOrd, Debug)]
pub(crate) enum Segment {
    /// Contains EVM bytecode.
    Code = 0,
    /// The program stack.
    Stack = 1,
    /// Main memory, owned by the contract code.
    MainMemory = 2,
    /// Data passed to the current context by its caller.
    Calldata = 3,
    /// Data returned to the current context by its latest callee.
    Returndata = 4,
    /// A segment which contains a few fixed-size metadata fields, such as the caller's context, or the
    /// size of `CALLDATA` and `RETURNDATA`.
    GlobalMetadata = 5,
    ContextMetadata = 6,
    /// General purpose kernel memory, used by various kernel functions.
    /// In general, calling a helper function can result in this memory being clobbered.
    KernelGeneral = 7,
    /// Another segment for general purpose kernel use.
    KernelGeneral2 = 8,
    /// Segment to hold account code for opcodes like `CODESIZE, CODECOPY,...`.
    KernelAccountCode = 9,
    /// Contains normalized transaction fields; see `NormalizedTxnField`.
    TxnFields = 10,
    /// Contains the data field of a transaction.
    TxnData = 11,
    /// A buffer used to hold raw RLP data.
    RlpRaw = 12,
    /// Contains all trie data. Tries are stored as immutable, copy-on-write trees, so this is an
    /// append-only buffer. It is owned by the kernel, so it only lives on context 0.
    TrieData = 13,
    /// A buffer used to store the encodings of a branch node's children.
    TrieEncodedChild = 14,
    /// A buffer used to store the lengths of the encodings of a branch node's children.
    TrieEncodedChildLen = 15,
    /// A table of values 2^i for i=0..255 for use with shift
    /// instructions; initialised by `kernel/asm/shift.asm::init_shift_table()`.
    ShiftTable = 16,
    JumpdestBits = 17,
    EcdsaTable = 18,
<<<<<<< HEAD
    BN254Pairings = 19,
}

impl Segment {
    pub(crate) const COUNT: usize = 20;
=======
    BnWnafA = 19,
    BnWnafB = 20,
    BnTableQ = 21,
}

impl Segment {
    pub(crate) const COUNT: usize = 22;
>>>>>>> ac40bd5f

    pub(crate) fn all() -> [Self; Self::COUNT] {
        [
            Self::Code,
            Self::Stack,
            Self::MainMemory,
            Self::Calldata,
            Self::Returndata,
            Self::GlobalMetadata,
            Self::ContextMetadata,
            Self::KernelGeneral,
            Self::KernelGeneral2,
            Self::KernelAccountCode,
            Self::TxnFields,
            Self::TxnData,
            Self::RlpRaw,
            Self::TrieData,
            Self::TrieEncodedChild,
            Self::TrieEncodedChildLen,
            Self::ShiftTable,
            Self::JumpdestBits,
            Self::EcdsaTable,
<<<<<<< HEAD
            Self::BN254Pairings,
=======
            Self::BnWnafA,
            Self::BnWnafB,
            Self::BnTableQ,
>>>>>>> ac40bd5f
        ]
    }

    /// The variable name that gets passed into kernel assembly code.
    pub(crate) fn var_name(&self) -> &'static str {
        match self {
            Segment::Code => "SEGMENT_CODE",
            Segment::Stack => "SEGMENT_STACK",
            Segment::MainMemory => "SEGMENT_MAIN_MEMORY",
            Segment::Calldata => "SEGMENT_CALLDATA",
            Segment::Returndata => "SEGMENT_RETURNDATA",
            Segment::GlobalMetadata => "SEGMENT_GLOBAL_METADATA",
            Segment::ContextMetadata => "SEGMENT_CONTEXT_METADATA",
            Segment::KernelGeneral => "SEGMENT_KERNEL_GENERAL",
            Segment::KernelGeneral2 => "SEGMENT_KERNEL_GENERAL_2",
            Segment::KernelAccountCode => "SEGMENT_KERNEL_ACCOUNT_CODE",
            Segment::TxnFields => "SEGMENT_NORMALIZED_TXN",
            Segment::TxnData => "SEGMENT_TXN_DATA",
            Segment::RlpRaw => "SEGMENT_RLP_RAW",
            Segment::TrieData => "SEGMENT_TRIE_DATA",
            Segment::TrieEncodedChild => "SEGMENT_TRIE_ENCODED_CHILD",
            Segment::TrieEncodedChildLen => "SEGMENT_TRIE_ENCODED_CHILD_LEN",
            Segment::ShiftTable => "SEGMENT_SHIFT_TABLE",
            Segment::JumpdestBits => "SEGMENT_JUMPDEST_BITS",
            Segment::EcdsaTable => "SEGMENT_KERNEL_ECDSA_TABLE",
<<<<<<< HEAD
            Segment::BN254Pairings => "SEGMENT_BN254_PAIRINGS",
=======
            Segment::BnWnafA => "SEGMENT_KERNEL_BN_WNAF_A",
            Segment::BnWnafB => "SEGMENT_KERNEL_BN_WNAF_B",
            Segment::BnTableQ => "SEGMENT_KERNEL_BN_TABLE_Q",
>>>>>>> ac40bd5f
        }
    }

    #[allow(dead_code)]
    pub(crate) fn bit_range(&self) -> usize {
        match self {
            Segment::Code => 8,
            Segment::Stack => 256,
            Segment::MainMemory => 8,
            Segment::Calldata => 8,
            Segment::Returndata => 8,
            Segment::GlobalMetadata => 256,
            Segment::ContextMetadata => 256,
            Segment::KernelGeneral => 256,
            Segment::KernelGeneral2 => 256,
            Segment::KernelAccountCode => 8,
            Segment::TxnFields => 256,
            Segment::TxnData => 256,
            Segment::RlpRaw => 8,
            Segment::TrieData => 256,
            Segment::TrieEncodedChild => 256,
            Segment::TrieEncodedChildLen => 6,
            Segment::ShiftTable => 256,
            Segment::JumpdestBits => 1,
            Segment::EcdsaTable => 256,
<<<<<<< HEAD
            Segment::BN254Pairings => 256,
=======
            Segment::BnWnafA => 8,
            Segment::BnWnafB => 8,
            Segment::BnTableQ => 256,
>>>>>>> ac40bd5f
        }
    }
}<|MERGE_RESOLUTION|>--- conflicted
+++ resolved
@@ -40,13 +40,6 @@
     ShiftTable = 16,
     JumpdestBits = 17,
     EcdsaTable = 18,
-<<<<<<< HEAD
-    BN254Pairings = 19,
-}
-
-impl Segment {
-    pub(crate) const COUNT: usize = 20;
-=======
     BnWnafA = 19,
     BnWnafB = 20,
     BnTableQ = 21,
@@ -54,7 +47,6 @@
 
 impl Segment {
     pub(crate) const COUNT: usize = 22;
->>>>>>> ac40bd5f
 
     pub(crate) fn all() -> [Self; Self::COUNT] {
         [
@@ -77,13 +69,9 @@
             Self::ShiftTable,
             Self::JumpdestBits,
             Self::EcdsaTable,
-<<<<<<< HEAD
-            Self::BN254Pairings,
-=======
             Self::BnWnafA,
             Self::BnWnafB,
             Self::BnTableQ,
->>>>>>> ac40bd5f
         ]
     }
 
@@ -109,13 +97,9 @@
             Segment::ShiftTable => "SEGMENT_SHIFT_TABLE",
             Segment::JumpdestBits => "SEGMENT_JUMPDEST_BITS",
             Segment::EcdsaTable => "SEGMENT_KERNEL_ECDSA_TABLE",
-<<<<<<< HEAD
-            Segment::BN254Pairings => "SEGMENT_BN254_PAIRINGS",
-=======
             Segment::BnWnafA => "SEGMENT_KERNEL_BN_WNAF_A",
             Segment::BnWnafB => "SEGMENT_KERNEL_BN_WNAF_B",
             Segment::BnTableQ => "SEGMENT_KERNEL_BN_TABLE_Q",
->>>>>>> ac40bd5f
         }
     }
 
@@ -141,13 +125,9 @@
             Segment::ShiftTable => 256,
             Segment::JumpdestBits => 1,
             Segment::EcdsaTable => 256,
-<<<<<<< HEAD
-            Segment::BN254Pairings => 256,
-=======
             Segment::BnWnafA => 8,
             Segment::BnWnafB => 8,
             Segment::BnTableQ => 256,
->>>>>>> ac40bd5f
         }
     }
 }