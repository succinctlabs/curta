--- conflicted
+++ resolved
@@ -47,21 +47,16 @@
         include_str!("asm/secp256k1/lift_x.asm"),
         include_str!("asm/secp256k1/inverse_scalar.asm"),
         include_str!("asm/ecrecover.asm"),
-<<<<<<< HEAD
         include_str!("asm/rlp/encode.asm"),
         include_str!("asm/rlp/decode.asm"),
         include_str!("asm/rlp/read_to_memory.asm"),
-        include_str!("asm/storage_read.asm"),
-        include_str!("asm/storage_write.asm"),
+        include_str!("asm/storage/read.asm"),
+        include_str!("asm/storage/write.asm"),
         include_str!("asm/transactions/process_normalized.asm"),
         include_str!("asm/transactions/router.asm"),
         include_str!("asm/transactions/type_0.asm"),
         include_str!("asm/transactions/type_1.asm"),
         include_str!("asm/transactions/type_2.asm"),
-=======
-        include_str!("asm/storage/read.asm"),
-        include_str!("asm/storage/write.asm"),
->>>>>>> e09e6c3e
     ];
 
     let parsed_files = files.iter().map(|f| parse(f)).collect_vec();
