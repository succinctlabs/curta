--- conflicted
+++ resolved
@@ -1,11 +1,6 @@
-<<<<<<< HEAD
 use anyhow::{anyhow, bail};
-use ethereum_types::{U256, U512};
-=======
-use anyhow::bail;
 use ethereum_types::{BigEndianHash, U256, U512};
 use keccak_hash::keccak;
->>>>>>> 676e8332
 
 /// Halt interpreter execution whenever a jump to this offset is done.
 const HALT_OFFSET: usize = 0xdeadbeef;
@@ -331,15 +326,6 @@
         self.push(!x);
     }
 
-<<<<<<< HEAD
-    fn run_prover_input(&mut self) -> anyhow::Result<()> {
-        let input = self
-            .prover_inputs
-            .pop()
-            .ok_or_else(|| anyhow!("Out of prover inputs"))?;
-        self.stack.push(input);
-        Ok(())
-=======
     fn run_keccak256(&mut self) {
         let offset = self.pop().as_usize();
         let size = self.pop().as_usize();
@@ -348,7 +334,15 @@
             .collect::<Vec<_>>();
         let hash = keccak(bytes);
         self.push(hash.into_uint());
->>>>>>> 676e8332
+    }
+
+    fn run_prover_input(&mut self) -> anyhow::Result<()> {
+        let input = self
+            .prover_inputs
+            .pop()
+            .ok_or_else(|| anyhow!("Out of prover inputs"))?;
+        self.stack.push(input);
+        Ok(())
     }
 
     fn run_pop(&mut self) {
