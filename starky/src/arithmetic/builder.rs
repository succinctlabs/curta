--- conflicted
+++ resolved
@@ -143,7 +143,6 @@
         Ok(())
     }
 
-<<<<<<< HEAD
     /// Inserts a new instruction to the chip
     pub fn write_raw_register(&mut self, data: &MemorySlice) -> Result<()> {
         let register = data;
@@ -158,8 +157,6 @@
         Ok(())
     }
 
-=======
->>>>>>> 741551c1
     /// Registers a new instruction to the chip.
     pub fn insert_instruction(&mut self, instruction: L::Instruction) -> Result<()> {
         let id = InsID::CustomInstruction(instruction.memory_vec());
@@ -186,19 +183,6 @@
         Ok(())
     }
 
-<<<<<<< HEAD
-    // This function should be made private in the future
-    pub fn assert_registers_equal(&mut self, a: &MemorySlice, b: &MemorySlice) {
-        let constraint = EqualityConstraint::Equal(*a, *b);
-        self.constraints.push(constraint);
-    }
-
-    pub fn insert_raw_constraint(&mut self, constraint: EqualityConstraint<F, D>) {
-        self.constraints.push(constraint);
-    }
-
-=======
->>>>>>> 741551c1
     /// Asserts that two elements are equal
     pub fn assert_equal<T: Register>(&mut self, a: &T, b: &T) {
         let a = a.register();
