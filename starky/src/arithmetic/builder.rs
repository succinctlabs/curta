--- conflicted
+++ resolved
@@ -173,7 +173,6 @@
         Ok(())
     }
 
-<<<<<<< HEAD
     /// Asserts that two registers are equal in the first row.
     pub fn assert_equal_first_row<T: Register>(&mut self, a: &T, b: &T) {
         let constraint = ArithmeticConstraint::First(a.expr() - b.expr());
@@ -193,13 +192,6 @@
         self.constraints.push(constraint);
     }
 
-    /// Asserts that two registers are equal in all rows.
-=======
-    // pub fn insert_instruction_v2<T: Instruction<F, D>>(&mut self, instruction: T) {
-    // }
-
-    /// Asserts that two elements are equal
->>>>>>> 25082682
     pub fn assert_equal<T: Register>(&mut self, a: &T, b: &T) {
         let constraint = ArithmeticConstraint::All(a.expr() - b.expr());
         self.constraints.push(constraint);
