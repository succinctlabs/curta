//! An abstraction of Starks for emulated field operations handling all the range_checks
//!
//!
//!

use alloc::collections::BTreeMap;
use core::marker::PhantomData;

use anyhow::{anyhow, Result};
use plonky2::field::extension::Extendable;
use plonky2::hash::hash_types::RichField;

use super::bool::ConstraintBool;
use super::chip::{Chip, ChipParameters};
use super::instruction::{EqualityConstraint, Instruction, StandardInstruction, WriteInstruction};
use super::register::{Array, CellType, MemorySlice, Register};

#[derive(Debug, Clone, Eq, PartialEq, PartialOrd, Ord)]
pub enum InsID {
    CustomInstruction(Vec<MemorySlice>),
    StandardInstruction(Vec<MemorySlice>),
    Write(MemorySlice),
}

#[derive(Clone, Debug)]
pub struct ChipBuilder<L, F, const D: usize>
where
    L: ChipParameters<F, D>,
    F: RichField + Extendable<D>,
{
    local_index: usize,
    local_arithmetic_index: usize,
    next_arithmetic_index: usize,
    next_index: usize,
    instruction_indices: BTreeMap<InsID, usize>,
    instructions: Vec<L::Instruction>,
    standard_instructions: Vec<StandardInstruction<F, D>>,
    write_instructions: Vec<WriteInstruction>,
    constraints: Vec<EqualityConstraint>,
}

impl<L: ChipParameters<F, D>, F: RichField + Extendable<D>, const D: usize> ChipBuilder<L, F, D> {
    pub fn new() -> Self {
        Self {
            local_index: 0,
            next_index: 0,
            local_arithmetic_index: L::NUM_FREE_COLUMNS,
            next_arithmetic_index: L::NUM_FREE_COLUMNS,
            instruction_indices: BTreeMap::new(),
            instructions: Vec::new(),
            standard_instructions: Vec::new(),
            write_instructions: Vec::new(),
            constraints: Vec::new(),
        }
    }

    /// Allocates `size` cells/columns worth of memory and returns it as a `MemorySlice`.
    pub fn get_local_memory(&mut self, size: usize) -> Result<MemorySlice> {
        let register = MemorySlice::Local(self.local_index, size);
        self.local_index += size;
        if self.local_index > L::NUM_FREE_COLUMNS {
            return Err(anyhow!("Local row memory overflow"));
        }
        Ok(register)
    }

    /// Allocates `size` cells/columns worth of memory and returns it as a `MemorySlice` on the
    /// next row.
    fn get_next_memory(&mut self, size: usize) -> Result<MemorySlice> {
        let register = MemorySlice::Next(self.next_index, size);
        self.next_index += size;
        if self.next_index > L::NUM_FREE_COLUMNS {
            return Err(anyhow!("Next row memory overflow"));
        }
        Ok(register)
    }

    /// Allocates `size` cells/columns worth of memory and returns it as a `MemorySlice`. Each
    /// cell will be range checked using the lookup table to be in the range `[0, 2^16]`.
    fn get_local_u16_memory(&mut self, size: usize) -> Result<MemorySlice> {
        let register = MemorySlice::Local(self.local_arithmetic_index, size);
        self.local_arithmetic_index += size;
        if self.local_arithmetic_index > L::NUM_ARITHMETIC_COLUMNS + L::NUM_FREE_COLUMNS {
            return Err(anyhow!("Local row u16 memory overflow"));
        }
        Ok(register)
    }

    /// Allocates `size` cells/columns worth of memory and returns it as a `MemorySlice` in the
    /// next row. Each cell will be range checked using the lookup table to be in the range
    /// `[0, 2^16]`.
    fn get_next_u16_memory(&mut self, size: usize) -> Result<MemorySlice> {
        let register = MemorySlice::Next(self.next_arithmetic_index, size);
        self.local_arithmetic_index += size;
        if self.local_arithmetic_index > L::NUM_ARITHMETIC_COLUMNS + L::NUM_FREE_COLUMNS {
            return Err(anyhow!("Next row u16 memory overflow"));
        }
        Ok(register)
    }

    /// Allocates a new local register according to type `T` which implements the Register trait
    /// and returns it.
    pub fn alloc_local<T: Register>(&mut self) -> Result<T> {
        let register = match T::CELL {
            Some(CellType::U16) => self.get_local_u16_memory(T::size_of())?,
            Some(CellType::Bit) => {
                let reg = self.get_local_memory(T::size_of())?;
                let consr = EqualityConstraint::Bool(ConstraintBool(reg));
                self.constraints.push(consr);
                reg
            }
            None => self.get_local_memory(T::size_of())?,
        };
        Ok(T::from_register(register))
    }

    pub fn alloc_local_array<T: Register>(&mut self, length: usize) -> Result<Array<T>> {
        let size_of = T::size_of() * length;
        let register = match T::CELL {
            Some(CellType::U16) => self.get_local_u16_memory(size_of)?,
            Some(CellType::Bit) => {
                let reg = self.get_local_memory(size_of)?;
                let consr = EqualityConstraint::Bool(ConstraintBool(reg));
                self.constraints.push(consr);
                reg
            }
            None => self.get_local_memory(size_of)?,
        };
        Array::<T>::new(register)
    }

    /// Allocates a new register on the next row according to type `T` which implements the Register
    /// trait and returns it.
    pub fn alloc_next<T: Register>(&mut self) -> Result<T> {
        let register = match T::CELL {
            Some(CellType::U16) => self.get_next_u16_memory(T::size_of())?,
            Some(CellType::Bit) => {
                let reg = self.get_next_memory(T::size_of())?;
                let consr = EqualityConstraint::Bool(ConstraintBool(reg));
                self.constraints.push(consr);
                reg
            }
            None => self.get_next_memory(T::size_of())?,
        };
        Ok(T::from_register(register))
    }

    /// This method should be applied to any data that needs to be manually written to the trace by
    /// the user during trace generation. It currently does not do any actual checks, but this can
    /// be changed later.
    pub fn write_data<T: Register>(&mut self, data: &T) -> Result<()> {
        let register = data.register();
        let label = InsID::Write(*register);
        let existing_value = self
            .instruction_indices
            .insert(label, self.write_instructions.len());
        if existing_value.is_some() {
            return Err(anyhow!("Instruction label already exists"));
        }
        self.write_instructions.push(WriteInstruction(*register));
        Ok(())
    }

    /// Registers a new instruction to the chip.
    pub fn insert_instruction(&mut self, instruction: L::Instruction) -> Result<()> {
        let id = InsID::CustomInstruction(instruction.memory_vec());
        let existing_value = self.instruction_indices.insert(id, self.instructions.len());
        if existing_value.is_some() {
            return Err(anyhow!("Instruction label already exists"));
        }
<<<<<<< HEAD
        self.instructions.push(instruction);
=======

        let mut inst = instruction;
        if let Some(data) = inst.witness_data() {
            let (size, cell_type) = data.destruct();
            let register = match cell_type {
                Some(CellType::U16) => self.get_local_u16_memory(size)?,
                Some(CellType::Bit) => {
                    unimplemented!("Bit cells are not supported yet");
                    //self.get_local_memory(size)?
                }
                None => self.get_local_memory(size)?,
            };

            inst.set_witness(register)?;
        }
        self.instructions.push(inst);
>>>>>>> 741551c1
        Ok(())
    }

    /// Asserts that two elements are equal
    pub fn assert_equal<T: Register>(&mut self, a: &T, b: &T) {
        let a = a.register();
        let b = b.register();
        let constraint = EqualityConstraint::Equal(*a, *b);
        self.constraints.push(constraint);
    }

    /// Build the chip
    pub fn build(self) -> (Chip<L, F, D>, BTreeMap<InsID, usize>) {
        (
            Chip {
                instructions: self.instructions,
                write_instructions: self.write_instructions,
                standard_instructions: self.standard_instructions,
                constraints: self.constraints,
                range_checks_idx: (
                    L::NUM_FREE_COLUMNS,
                    L::NUM_FREE_COLUMNS + L::NUM_ARITHMETIC_COLUMNS,
                ),
                table_index: L::NUM_FREE_COLUMNS + L::NUM_ARITHMETIC_COLUMNS,
            },
            self.instruction_indices,
        )
    }
}

// Implement methods for the basic operations

impl<L: ChipParameters<F, D>, F: RichField + Extendable<D>, const D: usize> ChipBuilder<L, F, D> {
    fn insert_standard_instruction(
        &mut self,
        instruction: StandardInstruction<F, D>,
    ) -> Result<()> {
        let id = InsID::StandardInstruction(instruction.memory_vec());
        let existing_value = self.instruction_indices.insert(id, self.instructions.len());
        if existing_value.is_some() {
            return Err(anyhow!("Instruction label already exists"));
        }
        self.standard_instructions.push(instruction);
        Ok(())
    }

    pub fn add<T: Register>(&mut self, a: T, b: T, output: T) {
        let a = a.register();
        let b = b.register();
        let output = output.register();
        let instruction = StandardInstruction::Add(*a, *b, *output);
        self.insert_standard_instruction(instruction).unwrap();
    }

    pub fn sub<T: Register>(&mut self, a: T, b: T, output: T) {
        let a = a.register();
        let b = b.register();
        let output = output.register();
        let instruction = StandardInstruction::Sub(*a, *b, *output);
        self.insert_standard_instruction(instruction).unwrap();
    }

    pub fn mul<T: Register>(&mut self, a: T, b: T, output: T) {
        let a = a.register();
        let b = b.register();
        let output = output.register();
        let instruction = StandardInstruction::Mul(*a, *b, *output);
        self.insert_standard_instruction(instruction).unwrap();
    }
}

#[cfg(test)]
mod tests {
    use plonky2::field::types::Sample;
    use plonky2::iop::witness::PartialWitness;
    use plonky2::plonk::circuit_builder::CircuitBuilder;
    use plonky2::plonk::circuit_data::CircuitConfig;
    use plonky2::plonk::config::{GenericConfig, PoseidonGoldilocksConfig};
    use plonky2::util::timing::TimingTree;

    use super::*;
    use crate::arithmetic::builder::ChipBuilder;
    use crate::arithmetic::chip::{ChipParameters, TestStark};
    use crate::arithmetic::field::mul::FpMul;
    use crate::arithmetic::field::Fp25519Param;
    use crate::arithmetic::register::ElementRegister;
    use crate::arithmetic::trace::trace;
    use crate::config::StarkConfig;
    use crate::prover::prove;
    use crate::recursive_verifier::{
        add_virtual_stark_proof_with_pis, set_stark_proof_with_pis_target,
        verify_stark_proof_circuit,
    };
    use crate::verifier::verify_stark_proof;

    #[derive(Clone, Debug, Copy)]
    struct AssertEqualTest;

    impl<F: RichField + Extendable<D>, const D: usize> ChipParameters<F, D> for AssertEqualTest {
        const NUM_ARITHMETIC_COLUMNS: usize = 0;
        const NUM_FREE_COLUMNS: usize = 3 * 16;

        type Instruction = FpMul<Fp25519Param>;
    }

    #[test]
    fn test_builder_basic() {
        const D: usize = 2;
        type C = PoseidonGoldilocksConfig;
        type F = <C as GenericConfig<D>>::F;
        type S = TestStark<AssertEqualTest, F, D>;

        // build the stark
        let mut builder = ChipBuilder::<AssertEqualTest, F, D>::new();

        let a = builder.alloc_local::<ElementRegister>().unwrap();
        let b = builder.alloc_local::<ElementRegister>().unwrap();
        let c = builder.alloc_local::<ElementRegister>().unwrap();
        builder.write_data(&a).unwrap();
        builder.write_data(&b).unwrap();
        builder.write_data(&c).unwrap();

        builder.mul(a, b, c);

        let (chip, spec) = builder.build();

        // Construct the trace
        let num_rows = 2u64.pow(16) as usize;
        let (handle, generator) = trace::<F, D>(spec);

        for i in 0..num_rows {
            let a_val = F::rand();
            let b_val = F::rand();
            let c_val = a_val * b_val;
            handle.write_data(i, a, vec![a_val]).unwrap();
            handle.write_data(i, b, vec![b_val]).unwrap();
            handle.write_data(i, c, vec![c_val]).unwrap();
        }
        drop(handle);

        let trace = generator.generate_trace(&chip, num_rows).unwrap();

        let config = StarkConfig::standard_fast_config();
        let stark = TestStark::new(chip);

        // Verify proof as a stark
        let proof = prove::<F, C, S, D>(
            stark.clone(),
            &config,
            trace,
            [],
            &mut TimingTree::default(),
        )
        .unwrap();
        verify_stark_proof(stark.clone(), proof.clone(), &config).unwrap();

        // Verify recursive proof in a circuit
        let config_rec = CircuitConfig::standard_recursion_config();
        let mut recursive_builder = CircuitBuilder::<F, D>::new(config_rec);

        let degree_bits = proof.proof.recover_degree_bits(&config);
        let virtual_proof = add_virtual_stark_proof_with_pis(
            &mut recursive_builder,
            stark.clone(),
            &config,
            degree_bits,
        );

        recursive_builder.print_gate_counts(0);

        let mut rec_pw = PartialWitness::new();
        set_stark_proof_with_pis_target(&mut rec_pw, &virtual_proof, &proof);

        verify_stark_proof_circuit::<F, C, S, D>(
            &mut recursive_builder,
            stark,
            virtual_proof,
            &config,
        );

        let recursive_data = recursive_builder.build::<C>();

        let mut timing = TimingTree::new("recursive_proof", log::Level::Debug);
        let recursive_proof = plonky2::plonk::prover::prove(
            &recursive_data.prover_only,
            &recursive_data.common,
            rec_pw,
            &mut timing,
        )
        .unwrap();

        timing.print();
        recursive_data.verify(recursive_proof).unwrap();
    }
}<|MERGE_RESOLUTION|>--- conflicted
+++ resolved
@@ -168,26 +168,7 @@
         if existing_value.is_some() {
             return Err(anyhow!("Instruction label already exists"));
         }
-<<<<<<< HEAD
         self.instructions.push(instruction);
-=======
-
-        let mut inst = instruction;
-        if let Some(data) = inst.witness_data() {
-            let (size, cell_type) = data.destruct();
-            let register = match cell_type {
-                Some(CellType::U16) => self.get_local_u16_memory(size)?,
-                Some(CellType::Bit) => {
-                    unimplemented!("Bit cells are not supported yet");
-                    //self.get_local_memory(size)?
-                }
-                None => self.get_local_memory(size)?,
-            };
-
-            inst.set_witness(register)?;
-        }
-        self.instructions.push(inst);
->>>>>>> 741551c1
         Ok(())
     }
 
