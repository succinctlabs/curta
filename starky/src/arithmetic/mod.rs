--- conflicted
+++ resolved
@@ -1,127 +1,10 @@
-<<<<<<< HEAD
 pub mod builder;
 pub mod chip;
 pub mod ec;
+
 pub mod field;
 pub mod instruction;
 pub mod polynomial;
 pub mod register;
 pub mod trace;
-pub(crate) mod util;
-=======
-#![allow(dead_code)]
-
-pub mod add;
-pub mod arithmetic_stark;
-pub mod mul;
-pub mod polynomial;
-pub(crate) mod util;
-
-use num::BigUint;
-use plonky2::field::extension::{Extendable, FieldExtension};
-use plonky2::field::packed::PackedField;
-use plonky2::hash::hash_types::RichField;
-use plonky2::plonk::circuit_builder::CircuitBuilder;
-
-use self::add::AddModLayout;
-use self::mul::MulModLayout;
-use crate::vars::{StarkEvaluationTargets, StarkEvaluationVars};
-
-#[derive(Debug, Clone, Copy)]
-pub enum Register {
-    Local(usize, usize),
-    Next(usize, usize),
-}
-
-impl Register {
-    #[inline]
-    pub const fn get_range(&self) -> (usize, usize) {
-        match self {
-            Register::Local(index, length) => (*index, *index + length),
-            Register::Next(index, length) => (*index, *index + length),
-        }
-    }
-
-    #[inline]
-    pub const fn len(&self) -> usize {
-        match self {
-            Register::Local(_, length) => *length,
-            Register::Next(_, length) => *length,
-        }
-    }
-
-    #[inline]
-    pub const fn is_empty(&self) -> bool {
-        self.len() == 0
-    }
-}
-
-#[derive(Debug, Clone)]
-pub enum ArithmeticOp {
-    AddMod(BigUint, BigUint, BigUint),
-    SubMod(BigUint, BigUint, BigUint),
-    MulMod(BigUint, BigUint, BigUint),
-}
-
-pub enum ArithmeticLayout {
-    Add(AddModLayout),
-    Mul(MulModLayout),
-}
-
-/// An experimental parser to generate Stark constaint code from commands
-///
-/// The output is writing to a "memory" passed to it.
-#[derive(Debug, Clone, Copy)]
-pub struct ArithmeticParser<F, const D: usize> {
-    _marker: core::marker::PhantomData<F>,
-}
-
-impl<F: RichField + Extendable<D>, const D: usize> ArithmeticParser<F, D> {
-    pub fn op_trace_row(operation: ArithmeticOp) -> Vec<F> {
-        match operation {
-            ArithmeticOp::AddMod(a, b, m) => Self::add_trace(a, b, m),
-            ArithmeticOp::MulMod(a, b, m) => Self::mul_trace(a, b, m),
-            _ => unimplemented!("Operation not supported"),
-        }
-    }
-
-    pub fn op_packed_generic_constraints<
-        FE,
-        P,
-        const D2: usize,
-        const COLUMNS: usize,
-        const PUBLIC_INPUTS: usize,
-    >(
-        layout: ArithmeticLayout,
-        vars: StarkEvaluationVars<FE, P, { COLUMNS }, { PUBLIC_INPUTS }>,
-        yield_constr: &mut crate::constraint_consumer::ConstraintConsumer<P>,
-    ) where
-        FE: FieldExtension<D2, BaseField = F>,
-        P: PackedField<Scalar = FE>,
-    {
-        match layout {
-            ArithmeticLayout::Add(layout) => {
-                Self::add_packed_generic_constraints(layout, vars, yield_constr)
-            }
-            ArithmeticLayout::Mul(layout) => {
-                Self::mul_packed_generic_constraints(layout, vars, yield_constr)
-            } //_ => unimplemented!("Operation not supported"),
-        }
-    }
-    pub fn op_ext_circuit<const COLUMNS: usize, const PUBLIC_INPUTS: usize>(
-        layout: ArithmeticLayout,
-        builder: &mut CircuitBuilder<F, D>,
-        vars: StarkEvaluationTargets<D, { COLUMNS }, { PUBLIC_INPUTS }>,
-        yield_constr: &mut crate::constraint_consumer::RecursiveConstraintConsumer<F, D>,
-    ) {
-        match layout {
-            ArithmeticLayout::Add(layout) => {
-                Self::add_ext_circuit(layout, builder, vars, yield_constr)
-            }
-            ArithmeticLayout::Mul(layout) => {
-                Self::mul_ext_circuit(layout, builder, vars, yield_constr)
-            } //_ => unimplemented!("Operation not supported"),
-        }
-    }
-}
->>>>>>> 91251e83
+pub(crate) mod util;