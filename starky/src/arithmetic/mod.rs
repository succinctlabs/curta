--- conflicted
+++ resolved
@@ -8,7 +8,6 @@
 pub(crate) mod util;
 
 use num::BigUint;
-<<<<<<< HEAD
 use plonky2::field::extension::{Extendable, FieldExtension};
 use plonky2::field::packed::PackedField;
 use plonky2::hash::hash_types::RichField;
@@ -17,8 +16,6 @@
 use self::add::AddModLayout;
 use self::mul::MulModLayout;
 use crate::vars::{StarkEvaluationTargets, StarkEvaluationVars};
-=======
->>>>>>> 4abbd92c
 
 #[derive(Debug, Clone, Copy)]
 pub enum Register {
@@ -27,18 +24,14 @@
 }
 
 impl Register {
-<<<<<<< HEAD
+
     #[inline]
     pub const fn get_range(&self) -> (usize, usize) {
-=======
-    fn get_range(&self) -> (usize, usize) {
->>>>>>> 4abbd92c
         match self {
             Register::Local(index, length) => (*index, *index + length),
             Register::Next(index, length) => (*index, *index + length),
         }
     }
-<<<<<<< HEAD
 
     #[inline]
     pub const fn len(&self) -> usize {
@@ -52,8 +45,6 @@
     pub const fn is_empty(&self) -> bool {
         self.len() == 0
     }
-=======
->>>>>>> 4abbd92c
 }
 
 #[derive(Debug, Clone)]
@@ -63,21 +54,19 @@
     MulMod(BigUint, BigUint, BigUint),
 }
 
-<<<<<<< HEAD
+
 pub enum ArithmeticLayout {
     Add(AddModLayout),
     Mul(MulModLayout),
 }
 
-=======
->>>>>>> 4abbd92c
+
 /// An experimental parser to generate Stark constaint code from commands
 ///
 /// The output is writing to a "memory" passed to it.
 #[derive(Debug, Clone, Copy)]
 pub struct ArithmeticParser<F, const D: usize> {
     _marker: core::marker::PhantomData<F>,
-<<<<<<< HEAD
 }
 
 impl<F: RichField + Extendable<D>, const D: usize> ArithmeticParser<F, D> {
@@ -127,6 +116,4 @@
             } //_ => unimplemented!("Operation not supported"),
         }
     }
-=======
->>>>>>> 4abbd92c
-}+}
