#![allow(dead_code)]

pub mod add;
<<<<<<< HEAD
pub mod polynomial;
pub(crate) mod util;
=======
pub mod mul;
pub(crate) mod polynomial;
>>>>>>> 89310662
<|MERGE_RESOLUTION|>--- conflicted
+++ resolved
@@ -1,10 +1,6 @@
 #![allow(dead_code)]
 
 pub mod add;
-<<<<<<< HEAD
+pub mod mul;
 pub mod polynomial;
-pub(crate) mod util;
-=======
-pub mod mul;
-pub(crate) mod polynomial;
->>>>>>> 89310662
+pub(crate) mod util;