--- conflicted
+++ resolved
@@ -1,5 +1,3 @@
-use plonky2::field::types::Field;
-
 use super::add::{EcAddData, FromEdwardsAdd};
 use super::*;
 use crate::arithmetic::bool::Selector;
@@ -171,6 +169,7 @@
 #[cfg(test)]
 mod tests {
     use num::bigint::RandBigInt;
+    use plonky2::field::types::Field;
     use plonky2::iop::witness::PartialWitness;
     use plonky2::plonk::circuit_builder::CircuitBuilder;
     use plonky2::plonk::circuit_data::CircuitConfig;
@@ -218,29 +217,8 @@
         // build the stark
         let mut builder = ChipBuilder::<EdScalarMulTest, F, D>::new();
 
-<<<<<<< HEAD
         let res = builder.alloc_unchecked_ec_point::<E>().unwrap();
         let temp = builder.alloc_unchecked_ec_point::<E>().unwrap();
-=======
-        let n_limbs = 16;
-
-        //let res = builder.alloc_ec_point::<E, 16>().unwrap();
-        //let temp = builder.alloc_ec_point::<E, 16>().unwrap();
-        let res_x =
-            FieldRegister::<FieldPar>::from_register(builder.get_local_memory(n_limbs).unwrap());
-        let res_y =
-            FieldRegister::<FieldPar>::from_register(builder.get_local_memory(n_limbs).unwrap());
-        let res = AffinePointRegister::<E>::from_field_registers(res_x, res_y);
-        let temp_x =
-            FieldRegister::<FieldPar>::from_register(builder.get_local_memory(n_limbs).unwrap());
-        let temp_y =
-            FieldRegister::<FieldPar>::from_register(builder.get_local_memory(n_limbs).unwrap());
-        let temp = AffinePointRegister::<E>::from_field_registers(temp_x, temp_y);
-
-        let res_next = builder.alloc_ec_point::<E>().unwrap();
-        let temp_next = builder.alloc_ec_point::<E>().unwrap();
-
->>>>>>> 8dafb9a6
         let bit = builder.alloc_local::<BitRegister>().unwrap();
         let counter = builder.alloc_local::<ElementRegister>().unwrap();
 
