--- conflicted
+++ resolved
@@ -52,17 +52,14 @@
     pub fn alloc_unchecked_ec_point<E: EllipticCurveParameters>(
         &mut self,
     ) -> Result<AffinePointRegister<E>> {
-<<<<<<< HEAD
         let x = FieldRegister::<E::FieldParam>::from_register(
             self.get_local_memory(E::FieldParam::NB_LIMBS).unwrap(),
         );
         let y = FieldRegister::<E::FieldParam>::from_register(
             self.get_local_memory(E::FieldParam::NB_LIMBS).unwrap(),
         );
-=======
         let x = self.alloc_local::<FieldRegister<E::FieldParam>>().unwrap();
         let y = self.alloc_local::<FieldRegister<E::FieldParam>>().unwrap();
->>>>>>> 741551c1
         Ok(AffinePointRegister::<E>::from_field_registers(x, y))
     }
 
