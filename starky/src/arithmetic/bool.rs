--- conflicted
+++ resolved
@@ -359,15 +359,9 @@
         let (handle, generator) = trace::<F, D>(spec);
 
         for i in 0..num_rows {
-<<<<<<< HEAD
             let x_i = 0u16;
             let y_i = 1u16;
             let bit_i = if i % 2 == 0 { true } else { false };
-=======
-            let x_i = 4u16;
-            let y_i = 5u16;
-            let bit_i = i % 2 == 0;
->>>>>>> c23da9fe
             handle.write_bit(i, bit_i, &bit).unwrap();
             let res = if i % 2 == 0 { x_i } else { y_i };
             handle
