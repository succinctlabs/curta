--- conflicted
+++ resolved
@@ -186,10 +186,6 @@
     }
 }
 
-<<<<<<< HEAD
-<<<<<<< HEAD
-=======
->>>>>>> 3f46084b
 impl<F: RichField + Extendable<D>, const D: usize> Sub<Vec<F>> for ArithmeticExpression<F, D> {
     type Output = Self;
 
@@ -198,11 +194,6 @@
     }
 }
 
-<<<<<<< HEAD
-=======
->>>>>>> main
-=======
->>>>>>> 3f46084b
 impl<F: RichField + Extendable<D>, const D: usize> Add<F> for ArithmeticExpression<F, D> {
     type Output = Self;
 
@@ -211,10 +202,6 @@
     }
 }
 
-<<<<<<< HEAD
-<<<<<<< HEAD
-=======
->>>>>>> 3f46084b
 impl<F: RichField + Extendable<D>, const D: usize> Sub<F> for ArithmeticExpression<F, D> {
     type Output = Self;
 
@@ -223,11 +210,6 @@
     }
 }
 
-<<<<<<< HEAD
-=======
->>>>>>> main
-=======
->>>>>>> 3f46084b
 impl<F: RichField + Extendable<D>, const D: usize> Mul<F> for ArithmeticExpression<F, D> {
     type Output = Self;
 
