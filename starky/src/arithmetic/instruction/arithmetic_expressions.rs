--- conflicted
+++ resolved
@@ -330,7 +330,7 @@
     use crate::arithmetic::builder::StarkBuilder;
     use crate::arithmetic::chip::{StarkParameters, TestStark};
     use crate::arithmetic::instruction::write::WriteInstruction;
-    use crate::arithmetic::register::ElementRegister;
+    use crate::arithmetic::register::{ElementRegister, U16Register};
     use crate::arithmetic::trace::trace;
     use crate::config::StarkConfig;
     use crate::prover::prove;
@@ -354,34 +354,38 @@
         type Instruction = WriteInstruction;
     }
 
+    #[derive(Clone, Debug)]
+    pub struct Test2ArithmeticExpression<F, const D: usize> {
+        _marker: core::marker::PhantomData<F>,
+    }
+
+    impl<F: RichField + Extendable<D>, const D: usize> StarkParameters<F, D>
+        for Test2ArithmeticExpression<F, D>
+    {
+        const NUM_ARITHMETIC_COLUMNS: usize = 3;
+        const NUM_FREE_COLUMNS: usize = 0;
+
+        type Instruction = WriteInstruction;
+    }
+
     #[test]
     fn test_register_arithmetic_expression() {
         const D: usize = 2;
         type C = PoseidonGoldilocksConfig;
         type F = <C as GenericConfig<D>>::F;
-        type S = TestStark<TestArithmeticExpression<F, D>, F, D>;
-
-        let mut builder = StarkBuilder::<TestArithmeticExpression<F, D>, F, D>::new();
-
-<<<<<<< HEAD
-        let input_1 = builder.get_local_memory(1);
-        let input_2 = builder.get_local_memory(1);
-        let output = builder.get_local_memory(1);
-
-        builder.write_raw_register(&input_1).unwrap();
-        builder.write_raw_register(&input_2).unwrap();
-        builder.write_raw_register(&output).unwrap();
-
-        let in_1 = ArithmeticExpression::<F, D>::Input(input_1);
-        let in_2 = ArithmeticExpression::<F, D>::Input(input_2);
-        let two = F::ONE + F::ONE;
-        let expr = in_1.clone() * in_2 + in_1 * two;
-
-        let out_expr = ArithmeticExpression::<F, D>::Input(output);
-
-        let equal_consr = EqualityConstraint::ArithmeticConstraint(out_expr, expr);
-
-        builder.insert_raw_constraint(equal_consr);
+        type S = TestStark<Test2ArithmeticExpression<F, D>, F, D>;
+
+        let mut builder = StarkBuilder::<Test2ArithmeticExpression<F, D>, F, D>::new();
+
+        let input_1 = builder.alloc::<U16Register>();
+        let input_2 = builder.alloc::<U16Register>();
+        let output = builder.alloc::<U16Register>();
+
+        builder.write_data(&input_1).unwrap();
+        builder.write_data(&input_2).unwrap();
+        builder.write_data(&output).unwrap();
+
+        builder.mul(&input_1, &input_2, &output);
 
         let (chip, spec) = builder.build();
 
@@ -391,10 +395,10 @@
         for i in 0..num_rows {
             let a_val = F::rand();
             let b_val = F::rand();
-            let c_val = a_val * b_val + a_val * two;
-            handle.write_unsafe_raw(i, &input_1, vec![a_val]).unwrap();
-            handle.write_unsafe_raw(i, &input_2, vec![b_val]).unwrap();
-            handle.write_unsafe_raw(i, &output, vec![c_val]).unwrap();
+            let c_val = a_val * b_val;
+            handle.write_data(i, input_1, vec![a_val]).unwrap();
+            handle.write_data(i, input_2, vec![b_val]).unwrap();
+            handle.write_data(i, output, vec![c_val]).unwrap();
         }
         drop(handle);
 
@@ -452,112 +456,4 @@
         timing.print();
         recursive_data.verify(recursive_proof).unwrap();
     }
-
-    #[derive(Clone, Debug)]
-    pub struct Test2ArithmeticExpression<F, const D: usize> {
-        _marker: core::marker::PhantomData<F>,
-    }
-
-    impl<F: RichField + Extendable<D>, const D: usize> StarkParameters<F, D>
-        for Test2ArithmeticExpression<F, D>
-    {
-        const NUM_ARITHMETIC_COLUMNS: usize = 3;
-        const NUM_FREE_COLUMNS: usize = 0;
-
-        type Instruction = WriteInstruction;
-    }
-
-    #[test]
-    fn test_register_arithmetic_expression() {
-        const D: usize = 2;
-        type C = PoseidonGoldilocksConfig;
-        type F = <C as GenericConfig<D>>::F;
-        type S = TestStark<Test2ArithmeticExpression<F, D>, F, D>;
-
-        let mut builder = StarkBuilder::<Test2ArithmeticExpression<F, D>, F, D>::new();
-
-        let input_1 = builder.alloc::<U16Register>();
-        let input_2 = builder.alloc::<U16Register>();
-        let output = builder.alloc::<U16Register>();
-=======
-        let input_1 = builder.alloc_local::<ElementRegister>().unwrap();
-        let input_2 = builder.alloc_local::<ElementRegister>().unwrap();
-        let output = builder.alloc_local::<ElementRegister>().unwrap();
->>>>>>> 25ad84ac
-
-        builder.write_data(&input_1).unwrap();
-        builder.write_data(&input_2).unwrap();
-        builder.write_data(&output).unwrap();
-
-        builder.mul(&input_1, &input_2, &output);
-
-        let (chip, spec) = builder.build();
-
-        let num_rows = 2u64.pow(16) as usize;
-        let (handle, generator) = trace::<F, D>(spec);
-
-        for i in 0..num_rows {
-            let a_val = F::rand();
-            let b_val = F::rand();
-            let c_val = a_val * b_val;
-            handle.write_data(i, input_1, vec![a_val]).unwrap();
-            handle.write_data(i, input_2, vec![b_val]).unwrap();
-            handle.write_data(i, output, vec![c_val]).unwrap();
-        }
-        drop(handle);
-
-        let trace = generator.generate_trace(&chip, num_rows).unwrap();
-
-        let config = StarkConfig::standard_fast_config();
-        let stark = TestStark::new(chip);
-
-        // Verify proof as a stark
-        let proof = prove::<F, C, S, D>(
-            stark.clone(),
-            &config,
-            trace,
-            [],
-            &mut TimingTree::default(),
-        )
-        .unwrap();
-        verify_stark_proof(stark.clone(), proof.clone(), &config).unwrap();
-
-        // Verify recursive proof in a circuit
-        let config_rec = CircuitConfig::standard_recursion_config();
-        let mut recursive_builder = CircuitBuilder::<F, D>::new(config_rec);
-
-        let degree_bits = proof.proof.recover_degree_bits(&config);
-        let virtual_proof = add_virtual_stark_proof_with_pis(
-            &mut recursive_builder,
-            stark.clone(),
-            &config,
-            degree_bits,
-        );
-
-        recursive_builder.print_gate_counts(0);
-
-        let mut rec_pw = PartialWitness::new();
-        set_stark_proof_with_pis_target(&mut rec_pw, &virtual_proof, &proof);
-
-        verify_stark_proof_circuit::<F, C, S, D>(
-            &mut recursive_builder,
-            stark,
-            virtual_proof,
-            &config,
-        );
-
-        let recursive_data = recursive_builder.build::<C>();
-
-        let mut timing = TimingTree::new("recursive_proof", log::Level::Debug);
-        let recursive_proof = plonky2::plonk::prover::prove(
-            &recursive_data.prover_only,
-            &recursive_data.common,
-            rec_pw,
-            &mut timing,
-        )
-        .unwrap();
-
-        timing.print();
-        recursive_data.verify(recursive_proof).unwrap();
-    }
 }