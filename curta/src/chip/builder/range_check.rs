use super::AirBuilder;
use crate::chip::arithmetic::expression::ArithmeticExpression;
use crate::chip::register::array::ArrayRegister;
use crate::chip::register::element::ElementRegister;
use crate::chip::register::memory::MemorySlice;
use crate::chip::register::{Register, RegisterSerializable};
use crate::chip::AirParameters;

impl<L: AirParameters> AirBuilder<L> {
    pub(crate) fn arithmetic_range_checks(&mut self) {
        let table = self.alloc::<ElementRegister>();

        self.range_table = Some(table);

        let one = || -> ArithmeticExpression<L::Field> { ArithmeticExpression::one() };
        let zero = || -> ArithmeticExpression<L::Field> { ArithmeticExpression::zero() };

        // Table constraints
        self.assert_expressions_equal_first_row(table.expr(), zero());
        self.assert_expressions_equal_transition(table.expr() + one(), table.next().expr());

        assert_eq!(
            L::NUM_ARITHMETIC_COLUMNS % 2,
            0,
            "The number of arithmetic columns must be even"
        );
        let values = ArrayRegister::<ElementRegister>::from_register_unsafe(MemorySlice::Local(
            0,
            L::NUM_ARITHMETIC_COLUMNS,
        ))
        .into_iter()
        .chain(self.global_arithmetic.iter().copied())
        .collect::<Vec<_>>();

<<<<<<< HEAD
        self.lookup_log_derivative(&table, &values)
=======
        self.element_lookup_with_table_index(&table, &values, Self::range_fn)
>>>>>>> 83f56783
    }
}<|MERGE_RESOLUTION|>--- conflicted
+++ resolved
@@ -1,6 +1,7 @@
 use super::AirBuilder;
 use crate::chip::arithmetic::expression::ArithmeticExpression;
 use crate::chip::register::array::ArrayRegister;
+use crate::chip::register::cubic::CubicRegister;
 use crate::chip::register::element::ElementRegister;
 use crate::chip::register::memory::MemorySlice;
 use crate::chip::register::{Register, RegisterSerializable};
@@ -9,8 +10,6 @@
 impl<L: AirParameters> AirBuilder<L> {
     pub(crate) fn arithmetic_range_checks(&mut self) {
         let table = self.alloc::<ElementRegister>();
-
-        self.range_table = Some(table);
 
         let one = || -> ArithmeticExpression<L::Field> { ArithmeticExpression::one() };
         let zero = || -> ArithmeticExpression<L::Field> { ArithmeticExpression::zero() };
@@ -32,10 +31,12 @@
         .chain(self.global_arithmetic.iter().copied())
         .collect::<Vec<_>>();
 
-<<<<<<< HEAD
-        self.lookup_log_derivative(&table, &values)
-=======
-        self.element_lookup_with_table_index(&table, &values, Self::range_fn)
->>>>>>> 83f56783
+        let challenge = self.alloc_challenge::<CubicRegister>();
+        let table_data = self.lookup_table(&challenge, &[table]);
+        let values_data = self.lookup_values(&challenge, &values);
+
+        self.element_lookup_from_table_and_values(table_data, values_data);
+
+        self.range_data = Some(self.lookup_data.last().unwrap().clone());
     }
 }