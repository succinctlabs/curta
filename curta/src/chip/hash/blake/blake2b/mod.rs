--- conflicted
+++ resolved
@@ -1039,25 +1039,7 @@
     pub use crate::chip::builder::tests::*;
     use crate::chip::builder::AirBuilder;
     use crate::chip::hash::blake::blake2b::generator::BLAKE2BAirParameters;
-    use crate::chip::AirParameters;
-
-<<<<<<< HEAD
-    #[derive(Debug, Clone, Copy, Serialize, Deserialize)]
-    pub struct BLAKE2BTest;
-
-    impl AirParameters for BLAKE2BTest {
-        type Field = GoldilocksField;
-        type CubicParams = GoldilocksCubicParameters;
-
-        type Instruction = U32Instruction;
-
-        const NUM_FREE_COLUMNS: usize = 2493;
-        const EXTENDED_COLUMNS: usize = 4755;
-        const NUM_ARITHMETIC_COLUMNS: usize = 0;
-    }
-
-=======
->>>>>>> 20cf588b
+
     #[test]
     fn test_blake2b_stark() {
         type F = GoldilocksField;
